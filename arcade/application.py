--- conflicted
+++ resolved
@@ -119,13 +119,6 @@
         pyglet.clock.unschedule(self.update)
         pyglet.clock.unschedule(self.on_update)
 
-<<<<<<< HEAD
-=======
-    @property
-    def ctx(self) -> Context:
-        """The OpenGL context for this window"""
-        return self._ctx
-
     def center_window(self):
         """
         Center the window on the screen.
@@ -140,7 +133,6 @@
         # Center the window
         self.set_location((self.screen_width - self.width) // 2, (self.screen_height - self.height) // 2)
 
->>>>>>> b1a2ed3a
     def update(self, delta_time: float):
         """
         Move everything. For better consistency in naming, use ``on_update`` instead.
