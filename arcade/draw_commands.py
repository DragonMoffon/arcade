import sys
import math
import ctypes
import PIL.Image
import PIL.ImageOps
import pyglet
import pyglet.gl as GL
import pyglet.gl.glu as GLU

class Texture():
    """
    Simple class that represents a texture
    """
    
    def __init__(self, id, width, height):
        #Check values before attempting to create Texture object
        if self.height <= 0:
            raise ValueError("Height entered is less than zero. Height must be a positive number. Texture id: " + self.id)
            
        if self.width <= 0:
            raise ValueError("Width entered is less than zero. Width must be a positive number. Texture id: " + self.id)
        
        #Values seem to be clear, create object   
        self.id = id
        self.width = width
        self.height = height

##### BEGIN TEXTURE FUNCTIONS #####

def load_textures(file_name, image_location_list,
                  mirrored=False, flipped=False):
    """
    Load a set of textures off of a single image file.

    >>> import arcade
    >>> arcade.open_window("Drawing Example", 800, 600)
    >>> top_trim = 100
    >>> ltrim = 2
    >>> rtrim = 2
    >>> image_location_list = [
    ... [520 + ltrim, 516 + top_trim, 128 - ltrim - rtrim, 256 - top_trim],
    ... [520 + ltrim, 258 + top_trim, 128 - ltrim - rtrim, 256 - top_trim],
    ... [520 + ltrim, 0 + top_trim, 128 - ltrim - rtrim, 256 - top_trim],
    ... [390 + ltrim, 1548 + top_trim, 128 - ltrim - rtrim, 256 - top_trim],
    ... [390 + ltrim, 1290 + top_trim, 128 - ltrim - rtrim, 256 - top_trim],
    ... [390 + ltrim, 516 + top_trim, 128 - ltrim - rtrim, 256 - top_trim],
    ... [390 + ltrim, 258 + top_trim, 128 - ltrim - rtrim, 256 - top_trim]]
    >>> texture_info_list = arcade.load_textures( \
"doc/source/examples/images/spritesheet_complete.png", image_location_list)
    >>> arcade.close_window()
    """
    source_image = PIL.Image.open(file_name)

    source_image_width, source_image_height = source_image.size
    texture_info_list = []
    for image_location in image_location_list:
        x, y, width, height = image_location

        if x > source_image_width:
            raise SystemError("Can't load texture starting at an x of {} " +
                              "when the image is only {} across."
                              .format(x, source_image_width))
        if y > source_image_height:
            raise SystemError("Can't load texture starting at an y of {} " +
                              "when the image is only {} high."
                              .format(y, source_image_height))
        if x + width > source_image_width:
            raise SystemError("Can't load texture ending at an x of {} " +
                              "when the image is only {} wide."
                              .format(x + width, source_image_width))
        if y + height > source_image_height:
            raise SystemError("Can't load texture ending at an y of {} " +
                              "when the image is only {} high."
                              .format(y + height, source_image_height))

        image = source_image.crop((x, y, x + width, y + height))
        # image = _trim_image(image)

        if mirrored:
            image = PIL.ImageOps.mirror(image)

        if flipped:
            image = PIL.ImageOps.flip(image)

        image_width, image_height = image.size
        image_bytes = image.convert("RGBA").tobytes("raw", "RGBA", 0, -1)

        texture = GL.GLuint(0)
        GL.glGenTextures(1, ctypes.byref(texture))

        GL.glBindTexture(GL.GL_TEXTURE_2D, texture)
        GL.glPixelStorei(GL.GL_UNPACK_ALIGNMENT, 1)

        # The code below should be enabled, but it freaks out
        # during CI (AppVeyor). The alternative code doesn't
        app_veyer = True
        if not app_veyer:
            GL.glTexParameterf(GL.GL_TEXTURE_2D, GL.GL_TEXTURE_WRAP_S,
                               GL.GL_CLAMP_TO_BORDER)
            GL.glTexParameterf(GL.GL_TEXTURE_2D, GL.GL_TEXTURE_WRAP_T,
                               GL.GL_CLAMP_TO_BORDER)
        else:
            GL.glTexParameterf(GL.GL_TEXTURE_2D, GL.GL_TEXTURE_WRAP_S,
                               GL.GL_REPEAT)
            GL.glTexParameterf(GL.GL_TEXTURE_2D, GL.GL_TEXTURE_WRAP_T,
                               GL.GL_REPEAT)

        GL.glTexParameteri(GL.GL_TEXTURE_2D, GL.GL_TEXTURE_MAG_FILTER,
                           GL.GL_LINEAR)
        GL.glTexParameteri(GL.GL_TEXTURE_2D, GL.GL_TEXTURE_MIN_FILTER,
                           GL.GL_LINEAR_MIPMAP_LINEAR)
        GLU.gluBuild2DMipmaps(GL.GL_TEXTURE_2D, GL.GL_RGBA,
                              image_width, image_height,
                              GL.GL_RGBA, GL.GL_UNSIGNED_BYTE, image_bytes)

        texture_info_list.append(Texture(texture, width, height))

    return texture_info_list

def load_texture(file_name, x=0, y=0, width=0, height=0, scale=1):
    """
    Load image from disk and create a texture.

    Args:
        :filename (str): Name of the file to that holds the texture.
    Returns:
        Integer identifier for the new texture.
    Raises:
        None

    >>> import arcade
    >>> arcade.open_window("Drawing Example", 800, 600)
    >>> name = "doc/source/examples/images/meteorGrey_big1.png"
    >>> texture = load_texture(name, 1, 1, 50, 50)
    >>> arcade.close_window()
    """
    source_image = PIL.Image.open(file_name)

    source_image_width, source_image_height = source_image.size

    if x != 0 or y != 0 or width != 0 or height != 0:
        if x > source_image_width:
            raise SystemError("Can't load texture starting at an x of {} " +
                              "when the image is only {} across."
                              .format(x, source_image_width))
        if y > source_image_height:
            raise SystemError("Can't load texture starting at an y of {} " +
                              "when the image is only {} high."
                              .format(y, source_image_height))
        if x + width > source_image_width:
            raise SystemError("Can't load texture ending at an x of {} " +
                              "when the image is only {} wide."
                              .format(x + width, source_image_width))
        if y + height > source_image_height:
            raise SystemError("Can't load texture ending at an y of {} " +
                              "when the image is only {} high."
                              .format(y + height, source_image_height))

        image = source_image.crop((x, y, x + width, y + height))
    else:
        image = source_image

    # image = _trim_image(image)

    image_width, image_height = image.size
    image_bytes = image.convert("RGBA").tobytes("raw", "RGBA", 0, -1)

    texture = GL.GLuint(0)
    GL.glGenTextures(1, ctypes.byref(texture))

    GL.glBindTexture(GL.GL_TEXTURE_2D, texture)
    GL.glPixelStorei(GL.GL_UNPACK_ALIGNMENT, 1)

    # The code below should be enabled, but it freaks out
    # during CI (AppVeyor).
    # GL.glTexParameterf(GL.GL_TEXTURE_2D, GL.GL_TEXTURE_WRAP_S,
    #                    GL.GL_CLAMP_TO_BORDER)
    # GL.glTexParameterf(GL.GL_TEXTURE_2D, GL.GL_TEXTURE_WRAP_T,
    #                    GL.GL_CLAMP_TO_BORDER)

    # The code below should be disabled, but keeping it here for
    # CI
    GL.glTexParameterf(GL.GL_TEXTURE_2D, GL.GL_TEXTURE_WRAP_S,
                       GL.GL_REPEAT)
    GL.glTexParameterf(GL.GL_TEXTURE_2D, GL.GL_TEXTURE_WRAP_T,
                       GL.GL_REPEAT)

    GL.glTexParameteri(GL.GL_TEXTURE_2D, GL.GL_TEXTURE_MAG_FILTER,
                       GL.GL_LINEAR)
    GL.glTexParameteri(GL.GL_TEXTURE_2D, GL.GL_TEXTURE_MIN_FILTER,
                       GL.GL_LINEAR_MIPMAP_LINEAR)
    GLU.gluBuild2DMipmaps(GL.GL_TEXTURE_2D, GL.GL_RGBA,
                          image_width, image_height,
                          GL.GL_RGBA, GL.GL_UNSIGNED_BYTE, image_bytes)

    image_width *= scale
    image_height *= scale

    return Texture(texture, image_width, image_height)

##### END TEXTURE FUNCTIONS #####

def trim_image(image):
    """
    Returns an image with extra whitespace cropped out.

    >>> source_image = PIL.Image.open("examples/images/playerShip1_orange.png")
    >>> cropped_image = trim_image(source_image)
    >>> print(source_image.height, cropped_image.height)
    75 75
    """
    try:
        bbox = image.getbbox()
        return image.crop(bbox)
    except:
        print("Error trimming image. Make sure image supplied to function is in specified directory. Image: "+ image)

def draw_arc_filled(center_x, center_y,
                    width, height,
                    color,
                    start_angle, end_angle,
                    angle=0, num_segments=128):
    
    if isinstance(center_x, [int, float]) == false:
        raise TypeError("Value of parameter center_x for draw_arc_filled not an integer or float.")
    elif isinstance(center_y, [int, float]) == false:
        raise TypeError("Value of parameter center_y for draw_arc_filled not an integer or float.")
    elif width <= 0:
        raise ValueError("Value of width parameter for draw_arc_filled needs to be greater than zero.")
    elif height <= 0:
        raise ValueError("Value of height parameter for draw_arc_filled needs to be greater than zero.")
    elif start_angle < 1 or start_angle > 360:
        raise ValueError("Value of start_angle parameter for draw_arc_filled needs to be at least one, but no more than 360.")    
    elif end_angle < 1 or end_angle > 360:
        raise ValueError("Value of end_angle parameter for draw_arc_filled needs to be at least one, but no more than 360")    
    """
    Draw a filled in arc. Useful for drawing pie-wedges, or Pac-Man.

    Args:
        :center_x (float): x position that is the center of the arc.
        :center_y (float): y position that is the center of the arc.
        :width (float): width of the arc.
        :height (float): height of the arc.
        :color (tuple): color, specified in a list of 3 or 4 bytes in RGB or
         RGBA format.
        :start_angle (float): start angle of the arc in degrees.
        :end_angle (float): end angle of the arc in degrees.
        :angle (float): angle the arc is tilted.
        :num_segments (int): number of line segments that would make up the
         whole ellipse that this arc is part of. Higher is better quality and
         slower render time.
    Returns:
        None
    Raises:
        None

    Example:

    >>> import arcade
    >>> arcade.open_window("Drawing Example", 800, 600)
    >>> arcade.set_background_color(arcade.color.WHITE)
    >>> arcade.start_render()
    >>> arcade.draw_arc_filled(150, 144, 15, 36, \
arcade.color.BOTTLE_GREEN, 90, 360, 45)
    >>> color = (255, 0, 0, 127)
    >>> arcade.draw_arc_filled(150, 154, 15, 36, color, 90, 360, 45)
    >>> arcade.finish_render()
    >>> arcade.close_window()
    """

    GL.glEnable(GL.GL_BLEND)
    GL.glBlendFunc(GL.GL_SRC_ALPHA, GL.GL_ONE_MINUS_SRC_ALPHA)
    GL.glEnable(GL.GL_LINE_SMOOTH)
    GL.glHint(GL.GL_LINE_SMOOTH_HINT, GL.GL_NICEST)
    GL.glHint(GL.GL_POLYGON_SMOOTH_HINT, GL.GL_NICEST)

    GL.glLoadIdentity()
    GL.glTranslatef(center_x, center_y, 0)
    GL.glRotatef(angle, 0, 0, 1)

    # Set color
    if len(color) == 4:
        GL.glColor4ub(color[0], color[1], color[2], color[3])
    elif len(color) == 3:
        GL.glColor4ub(color[0], color[1], color[2], 255)
    #Handle errors that occur otherwise
    elif len(color) < 3:
        raise IOError("Attribute supplied as color not formatted properly. Syntax for a color is [1,2,3] or [1,2,3,4]")
    elif len(color) > 4:
        raise IOError("Attribute supplied as color not formatted properly. Syntax for a color is [1,2,3] or [1,2,3,4]")    
        
    GL.glBegin(GL.GL_TRIANGLE_FAN)

    start_segment = int(start_angle / 360 * num_segments)
    end_segment = int(end_angle / 360 * num_segments)
    GL.glVertex3f(0, 0, 0.5)

    for i in range(start_segment, end_segment + 1):
        theta = 2.0 * 3.1415926 * i / num_segments

        x = width * math.cos(theta)
        y = height * math.sin(theta)

        GL.glVertex3f(x, y, 0.5)

    GL.glEnd()
    GL.glLoadIdentity()


def draw_arc_outline(center_x, center_y,
                     width, height,
                     color,
                     start_angle, end_angle,
                     line_width=1, angle=0, num_segments=128):
    
    #error handling for type checking
    if isinstance(center_x, [int, float]) == false:
        raise TypeError("Value of parameter center_x for draw_arc_outline not an integer or float.")
    elif isinstance(center_y, [int, float]) == false:
        raise TypeError("Value of parameter center_y for draw_arc_outline not an integer or float.")
    elif width <= 0:
        raise ValueError("Attribute for width less than zero or not a number! Parameter must be a positive number.")
    elif height <= 0:
        raise ValueError("Attribute for height less than zero or not a number! Parameter must be a positive number.")
    elif start_angle <= 0:
        raise ValueError("Attribute for start_angle less than zero or not a number! Parameter must be a positive number.")
    elif end_angle <= 0:
        raise ValueError("Attribute for end_angle less than zero or not a number! Parameter must be a positive number.")   
    
    
    
    """
    Draw the outside edge of an arc. Useful for drawing curved lines.

    Args:
        :center_x (float): x position that is the center of the arc.
        :center_y (float): y position that is the center of the arc.
        :width (float): width of the arc.
        :height (float): height of the arc.
        :color (tuple): color, specified in a list of 3 or 4 bytes in RGB or
         RGBA format.
        :start_angle (float): start angle of the arc in degrees.
        :end_angle (float): end angle of the arc in degrees.
        :line_width (float): width of line in pixels.
        :angle (float): angle the arc is tilted.
        :num_segments (int): number of line segments that would make up the
         whole ellipse that this arc is part of. Higher is better quality and
         slower render time.
    Returns:
        None
    Raises:
        None

    Example:

    >>> import arcade
    >>> arcade.open_window("Drawing Example", 800, 600)
    >>> arcade.set_background_color(arcade.color.WHITE)
    >>> arcade.start_render()
    >>> arcade.draw_arc_outline(150, 81, 15, 36, \
arcade.color.BRIGHT_MAROON, 90, 360)
    >>> transparent_color = (255, 0, 0, 127)
    >>> arcade.draw_arc_outline(150, 71, 15, 36, \
transparent_color, 90, 360)
    >>> arcade.finish_render()
    >>> arcade.quick_run(0.25)
    """

    GL.glEnable(GL.GL_BLEND)
    GL.glBlendFunc(GL.GL_SRC_ALPHA, GL.GL_ONE_MINUS_SRC_ALPHA)
    GL.glEnable(GL.GL_LINE_SMOOTH)
    GL.glHint(GL.GL_LINE_SMOOTH_HINT, GL.GL_NICEST)
    GL.glHint(GL.GL_POLYGON_SMOOTH_HINT, GL.GL_NICEST)

    GL.glLoadIdentity()
    GL.glTranslatef(center_x, center_y, 0)
    GL.glRotatef(angle, 0, 0, 1)
    GL.glLineWidth(line_width)

    # Set color
    if len(color) == 4:
        GL.glColor4ub(color[0], color[1], color[2], color[3])
    elif len(color) == 3:
        GL.glColor4ub(color[0], color[1], color[2], 255)
    elif len(color) < 3:
        raise IOError("Attribute supplied as color for arc outline not formatted properly. Syntax for a color is [1,2,3] or [1,2,3,4]")        
    elif len(color) > 4:
            raise IOError("Attribute supplied as color for arc outline not formatted properly. Syntax for a color is [1,2,3] or [1,2,3,4]")    
        
    GL.glBegin(GL.GL_LINE_STRIP)

    start_segment = int(start_angle / 360 * num_segments)
    end_segment = int(end_angle / 360 * num_segments)

    for i in range(start_segment, end_segment + 1):
        theta = 2.0 * 3.1415926 * i / num_segments

        x = width * math.cos(theta)
        y = height * math.sin(theta)

        GL.glVertex3f(x, y, 0.5)

    GL.glEnd()
    GL.glLoadIdentity()


def draw_circle_filled(center_x, center_y, radius, color, num_segments=128):
    #type checking
    if isinstance(center_x, [int, float]) == false:
        raise TypeError("Value of parameter center_x for draw_circle_filled not an integer or float.")
    elif isinstance(center_y, [int, float]) == false:
        raise TypeError("Value of parameter center_y for draw_circle_filled not an integer or float.")   
    elif radius <= 0:
        raise ValueError("Attribute for circle radius less than or equal to zero, or not a number! Must supply positive number.")
        
    """
    Draws a filled-in circle.

    Args:
        :center_x (float): x position that is the center of the circle.
        :center_y (float): y position that is the center of the circle.
        :radius (float): width of the circle.
        :color (tuple): color, specified in a list of 3 or 4 bytes in RGB or
         RGBA format.
        :num_segments (int): number of triangle segments that make up this
         circle. Higher is better quality, but slower render time.
    Returns:
        None
    Raises:
        None

    Example:

    >>> import arcade
    >>> arcade.open_window("Drawing Example", 800, 600)
    >>> arcade.set_background_color(arcade.color.WHITE)
    >>> arcade.start_render()
    >>> arcade.draw_circle_filled(420, 285, 18, arcade.color.GREEN, 3)
    >>> arcade.finish_render()
    >>> arcade.quick_run(0.25)
    """
    temp_x = end_x - start_x
    temp_x = temp_x**2
    temp_y = end_y - start_y
    temp_y = temp_y**2
    z = temp_x + temp_y
    distance = math.sqrt(z)
    mid_x = (start_x + end_x)/2
    mid_y = (start_y + end_y)/2

##    a = height
##    b = height
##    c = distance
##
##    square_c = c**2
##    square_c = square_c * -1
##
##    square_b = b**2
##
##    square_a = a**2
##
##    numerator = square_c + square_b + square_a
##    denominator = 2 * a * b
##
##    cosine = numerator / denominator
##
##    radian = math.acos(cosine)
##
##    angle = radian*(180/math.pi)


    h = height**2

##    cent_x = start_x - math.sqrt((distance**2) - (start_y**2) + (2 * start_y * cent_y) - (cent_y**2))
##    cent_y = end_y - math.sqrt((distance**2) - (end_x**2) + (2 * end_x * cent_x) - (cent_x**2))
##
##    cent_x = start_x - math.sqrt((distance**2) - (start_y**2) + (2 * start_y * (end_y - math.sqrt((distance**2) - (end_x**2) + (2 * end_x * cent_x) - (cent_x**2)))) - (end_y - math.sqrt((distance**2) - (end_x**2) + (2 * end_x * cent_x) - (cent_x**2)))**2)

    cent_x = (4*start_x**3-4*start_x**2*end_x-math.sqrt((-4*start_x**3+4*start_x**2*end_x-4*start_x*start_y**2+8*start_x*start_y*end_y-4*start_x*end_y**2+4*start_x*end_x**2-4*start_y**2*end_x+8*start_y*end_y*end_x-4*end_y**2*end_x-4*end_x**3)**2-4*(4*start_x**2-8*start_x*end_x+4*start_y**2-8*start_y*end_y+4*end_y**2+4*end_x**2)*(start_x**4+2*start_x**2*start_y**2-4*start_x**2*start_y*end_y+2*start_x**2*end_y**2-2*start_x**2*end_x**2-4*distance**2*start_y**2+8*distance**2*start_y*end_y-4*distance**2*end_y**2+start_y**4-4*start_y**3*end_y+6*start_y**2*end_y**2+2*start_y**2*end_x**2-4*start_y*end_y**3-4*start_y*end_y*end_x**2+end_y**4+2*end_y**2*end_x**2+end_x**4))+4*start_x*start_y**2-8*start_x*start_y*end_y+4*start_x*end_y**2-4*start_x*end_x**2+4*start_y**2*end_x-8*start_y*end_y*end_x+4*end_y**2*end_x+4*end_x**3)/(2*(4*start_x**2-8*start_x*end_x+4*start_y**2-8*start_y*end_y+4*end_y**2+4*end_x**2))

    cent_y = end_y - math.sqrt((distance**2) - (end_x**2) + (2 * end_x * cent_x) - (cent_x**2))


    start_a = math.atan2(start_y-cent_y,start_x-cent_x)
    end_a = math.atan2(end_y-cent_y,end_x-cent_x)
    start_angle = start_a*(180/math.pi)
    end_angle = end_a*(180/math.pi)

    draw_arc_outline(cent_x, cent_y, distance, height, color, start_angle, end_angle, border_width, tilt_angle)

def draw_fancenter_y_math_arc_filled(start_x, start_y, end_x, end_y, height, color, tilt_angle=0):
    """
    Draws a filled in arc.

    Args:
        :start_x (float): The starting x position of the arc
        :start_y (float): The starting y position of the arc
        :end_x (float): The end x position of the arc
        :end_y (float): The end y position of the arc
        :height (float): How tall the arc is
        :color (tuple): What color the arc is
        :tile_angle (float): The angle of the arcs tilt
    Returns:
        None
    Raises:
        None

    Example:

    >>> import arcade
    >>> arcade.open_window("Drawing Example", 800, 600)
    >>> arcade.set_background_color(arcade.color.WHITE)
    >>> arcade.start_render()
    >>> arcade.draw_fancenter_y_math_arc_filled(150, 150, 200, 200, 20, arcade.color.BRIGHT_MAROON, 10)
    >>> transparent_color = (255, 0, 0, 127)
    >>> arcade.draw_fancenter_y_math_arc_filled(160, 160, 210, 210, 20, transparent_color)
    >>> arcade.finish_render()
    >>> arcade.quick_run(0.25)
    """
    
    # Set color
    if len(color) == 4:
        GL.glColor4ub(color[0], color[1], color[2], color[3])
    elif len(color) == 3:
        GL.glColor4ub(color[0], color[1], color[2], 255)
    elif len(color) < 3:
        raise IOError("Attribute supplied as color for circle not formatted properly. Syntax for a color is [1,2,3] or [1,2,3,4]")
    elif len(color) > 4:
            raise IOError("Attribute supplied as color for circle not formatted properly. Syntax for a color is [1,2,3] or [1,2,3,4]")    
            
    #ok, good to go. Call function to actually draw circle.
    
    width = radius
    height = radius
    draw_ellipse_filled(center_x, center_y, width, height, color, num_segments)

def draw_circle_outline(center_x, center_y, radius, color, line_width=1, num_segments=128):
    
    #type checking
    if isinstance(center_x, [int, float]) == false:
        raise TypeError("Value of parameter center_x for draw_circle_outline not an integer or float.")
    elif isinstance(center_y, [int, float]) == false:
        raise TypeError("Value of parameter center_y for draw_circle_outline not an integer or float.")   
    elif radius <= 0:
        raise ValueError("Attribute for circle radius less than or equal to zero, or not a number! Must supply positive number.")
        
    """
    Draw the outline of a circle.

    """
    
    temp_x = end_x - start_x
    temp_x = temp_x**2
    temp_y = end_y - start_y
    temp_y = temp_y**2
    z = temp_x + temp_y
    distance = math.sqrt(z)
    mid_x = (start_x + end_x)/2
    mid_y = (start_y + end_y)/2

##    a = height
##    b = height
##    c = distance
##
##    square_c = c**2
##    square_c = square_c * -1
##
##    square_b = b**2
##
##    square_a = a**2
##
##    numerator = square_c + square_b + square_a
##    denominator = 2 * a * b
##
##    cosine = numerator / denominator
##
##    radian = math.acos(cosine)
##
##    angle = radian*(180/math.pi)


    h = height**2

##    cent_x = start_x - math.sqrt((distance**2) - (start_y**2) + (2 * start_y * cent_y) - (cent_y**2))
##    cent_y = end_y - math.sqrt((distance**2) - (end_x**2) + (2 * end_x * cent_x) - (cent_x**2))
##
##    cent_x = start_x - math.sqrt((distance**2) - (start_y**2) + (2 * start_y * (end_y - math.sqrt((distance**2) - (end_x**2) + (2 * end_x * cent_x) - (cent_x**2)))) - (end_y - math.sqrt((distance**2) - (end_x**2) + (2 * end_x * cent_x) - (cent_x**2)))**2)

    cent_x = (4*start_x**3-4*start_x**2*end_x-math.sqrt((-4*start_x**3+4*start_x**2*end_x-4*start_x*start_y**2+8*start_x*start_y*end_y-4*start_x*end_y**2+4*start_x*end_x**2-4*start_y**2*end_x+8*start_y*end_y*end_x-4*end_y**2*end_x-4*end_x**3)**2-4*(4*start_x**2-8*start_x*end_x+4*start_y**2-8*start_y*end_y+4*end_y**2+4*end_x**2)*(start_x**4+2*start_x**2*start_y**2-4*start_x**2*start_y*end_y+2*start_x**2*end_y**2-2*start_x**2*end_x**2-4*distance**2*start_y**2+8*distance**2*start_y*end_y-4*distance**2*end_y**2+start_y**4-4*start_y**3*end_y+6*start_y**2*end_y**2+2*start_y**2*end_x**2-4*start_y*end_y**3-4*start_y*end_y*end_x**2+end_y**4+2*end_y**2*end_x**2+end_x**4))+4*start_x*start_y**2-8*start_x*start_y*end_y+4*start_x*end_y**2-4*start_x*end_x**2+4*start_y**2*end_x-8*start_y*end_y*end_x+4*end_y**2*end_x+4*end_x**3)/(2*(4*start_x**2-8*start_x*end_x+4*start_y**2-8*start_y*end_y+4*end_y**2+4*end_x**2))

    cent_y = end_y - math.sqrt((distance**2) - (end_x**2) + (2 * end_x * cent_x) - (cent_x**2))

    start_a = math.atan2(start_y-cent_y,start_x-cent_x)
    end_a = math.atan2(end_y-cent_y,end_x-cent_x)
    start_angle = start_a*(180/math.pi)
    end_angle = end_a*(180/math.pi)

    draw_arc_filled(cent_x, cent_y, distance, height, color, start_angle, end_angle, tilt_angle)

##### END ARC FUNCTIONS #####

##### BEGIN PARABOLA FUNCTIONS #####

def draw_parabola_filled(start_x, start_y, end_x, height, color, tilt_angle=0):
    """
    Draws a filled in parabola.

    Args:
        :start_x (float): The starting x position of the parabola
        :start_y (float): The starting y position of the parabola
        :end_x (float): The ending x position of the parabola
        :height (float): The height of the parabola
        :color (tuple): The color of the parabola
        :tile_angle (float): The angle of the tilt of the parabola
    Returns:
        None
    Raises:
        None

    Example:

    >>> import arcade
    >>> arcade.open_window("Drawing Example", 800, 600)
    >>> arcade.set_background_color(arcade.color.WHITE)
    >>> arcade.start_render()
    >>> arcade.draw_circle_outline(300, 285, 18, arcade.color.WISTERIA, 3)
    >>> arcade.finish_render()
    >>> arcade.close_window()
    """
    center_x = (start_x+end_x)/2
    center_y = start_y + height
    start_angle = 0
    end_angle = 180
    width = (start_x - end_x)
    draw_arc_filled(center_x, center_y, width, height, color, start_angle, end_angle, tilt_angle)

def draw_parabola_outline(start_x, start_y, end_x, height, color, border_width=5, tilt_angle=0):
    """
    Draws the outline of a parabola.
    >>> arcade.quick_run(0.25)
    """
    # Set color
    if len(color) == 4:
        GL.glColor4ub(color[0], color[1], color[2], color[3])
    elif len(color) == 3:
        GL.glColor4ub(color[0], color[1], color[2], 255)
    elif len(color) < 3:
        raise IOError("Attribute supplied as color for unfilled circle not formatted properly. Syntax for a color is [1,2,3] or [1,2,3,4]")
    elif len(color) > 4:
            raise IOError("Attribute supplied as color for unfilled circle not formatted properly. Syntax for a color is [1,2,3] or [1,2,3,4]")              
    #ok, good to go. Call function to actually draw circle.    
    
    width = radius
    height = radius
    draw_ellipse_outline(center_x, center_y, width, height,
                         color, line_width, num_segments)

def draw_ellipse_filled(center_x, center_y,
                        width, height,
                        color,
                        angle=0, num_segments=128):
    if isinstance(center_x, [int, float]) == false:
        raise TypeError("Value of parameter center_x for draw_ellipse_filled not an integer or float.")
    elif isinstance(center_y, [int, float]) == false:
        raise TypeError("Value of parameter center_y for draw_ellipse_filled not an integer or float.")
    elif width <= 0:
        raise ValueError("Value of width parameter for draw_ellipse_filled needs to be greater than zero.")
    elif height <= 0:
        raise ValueError("Value of height parameter for draw_ellipse_filled needs to be greater than zero.")    
    """
    Draw a filled in ellipse.

    Args:
        :center_x (float): x position that is the center of the circle.
        :center_y (float): y position that is the center of the circle.
        :height (float): height of the ellipse.
        :width (float): width of the ellipse.
        :color (tuple): color, specified in a list of 3 or 4 bytes in RGB or
         RGBA format.
        :angle (float): Angle in degrees to tilt the ellipse.
        :num_segments (int): number of triangle segments that make up this
         circle. Higher is better quality, but slower render time.
    Returns:
        None
    Raises:
        None

    Example:

    >>> import arcade
    >>> arcade.open_window("Drawing Example", 800, 600)
    >>> arcade.set_background_color(arcade.color.WHITE)
    >>> arcade.start_render()
    >>> arcade.draw_parabola_outline(150, 150, 200, 50, arcade.color.BOTTLE_GREEN, 10, 15)
    >>> color = (255, 0, 0, 127)
    >>> arcade.draw_parabola_outline(160, 160, 210, 50, color, 20)
    >>> arcade.finish_render()
    >>> arcade.close_window()
    """
    center_x = (start_x+end_x)/2
    center_y = start_y + height
    start_angle = 0
    end_angle = 180
    width = (start_x - end_x)
    draw_arc_outline(center_x, center_y, width, height, color, start_angle, end_angle, border_width, tilt_angle)

def draw_parabola(start_x, start_y, end_x, height, color, border_width = 0, tilt_angle = 0):
    if border_width <= 0:
        draw_parabola_filled(start_x, start_y, end_x, height, color, tilt_angle)
    else:
        draw_parabola_outline(start_x, start_y, end_x, height, color, border_width, tilt_angle)
        
        """
        Draws the outline of a parabola.
        
        Args:
            :start_x (float): The starting x position of the parabola
            :start_y (float): The starting y position of the parabola
            :end_x (float): The ending x position of the parabola
            :height (float): The height of the parabola
            :color (tuple): The color of the parabola
            :border_width (float): The thickness of the outline
            :tile_angle (float): The angle of the tilt of the parabola
        Returns:
            None
        Raises:
            None
    
        Example:
        
        >>> import arcade
        >>> arcade.open_window("Drawing Example", 800, 600)
        >>> arcade.set_background_color(arcade.color.WHITE)
        >>> arcade.start_render()
        >>> arcade.draw_parabola(150, 150, 200, 50, arcade.color.BOTTLE_GREEN, 10, 15)
        >>> color = (255, 0, 0, 127)
        >>> arcade.draw_parabola(160, 160, 210, 50, color, 20)
        >>> arcade.finish_render()
        >>> arcade.quick_run(0.25)
        """
        

##### END PARABOLA FUNCTIONS #####

##### BEGIN CIRCLE FUNCTIONS #####

def draw_circle_filled(center_x, center_y, radius, color):
    """
    Draw a filled-in circle.

    Args:
        :center_x (float): x position that is the center of the circle.
        :center_y (float): y position that is the center of the circle.
        :radius (float): width of the circle.
        :color (tuple): color, specified in a list of 3 or 4 bytes in RGB or
         RGBA format.
        :num_segments (int): number of triangle segments that make up this
         circle. Higher is better quality, but slower render time.
    Returns:
        None
    Raises:
        None

    Example:

    >>> import arcade
    >>> arcade.open_window("Drawing Example", 800, 600)
    >>> arcade.set_background_color(arcade.color.WHITE)
    >>> arcade.start_render()
    >>> arcade.draw_circle_filled(420, 285, 18, arcade.color.GREEN)
    >>> arcade.finish_render()
    >>> arcade.quick_run(0.25)
    """
    width = radius
    height = radius
    draw_ellipse_filled(center_x, center_y, width, height, color)

def draw_small_filled_circle(center_x, center_y, color):
    """
    Draws a cirlce with a default small radius.

    Args:
        :center_x (float): x position that is the center of the circle.
        :center_y (float): y position that is the center of the circle.
        :radius (float): width of the circle.
        :color (tuple): color, specified in a list of 3 or 4 bytes in RGB or
         RGBA format.
    Returns:
        None
    Raises:
        None

    Example:

    >>> import arcade
    >>> arcade.open_window("Drawing Example", 800, 600)
    >>> arcade.set_background_color(arcade.color.WHITE)
    >>> arcade.start_render()
    >>> arcade.draw_small_filled_circle(420, 285, arcade.color.BLUE)
    >>> arcade.finish_render()
    >>> arcade.quick_run(0.25)
    """
    radius = 10

    draw_circle_filled(center_x, center_y, radius, color)

def draw_medium_filled_circle(center_x, center_y, color):
    """
    Draws a cirlce with a default medium radius.

    Args:
        :center_x (float): x position that is the center of the circle.
        :center_y (float): y position that is the center of the circle.
        :radius (float): width of the circle.
        :color (tuple): color, specified in a list of 3 or 4 bytes in RGB or
         RGBA format.
        :num_segments (int): number of triangle segments that make up this
         circle. Higher is better quality, but slower render time.
    Returns:
        None
    Raises:
        None

    Example:

    >>> import arcade
    >>> arcade.open_window("Drawing Example", 800, 600)
    >>> arcade.set_background_color(arcade.color.WHITE)
    >>> arcade.start_render()
    >>> arcade.draw_medium_filled_circle(420, 285, arcade.color.RED)
    >>> arcade.finish_render()
    >>> arcade.quick_run(0.25)
    """
    radius = 25

    draw_circle_filled(center_x, center_y, radius, color)

def draw_large_filled_circle(center_x, center_y, color):
    """
    Draws a cirlce with a default large radius.

    Args:
        :center_x (float): x position that is the center of the circle.
        :center_y (float): y position that is the center of the circle.
        :radius (float): width of the circle.
        :color (tuple): color, specified in a list of 3 or 4 bytes in RGB or
         RGBA format.
        :num_segments (int): number of triangle segments that make up this
         circle. Higher is better quality, but slower render time.
    Returns:
        None
    Raises:
        None

    Example:

    >>> import arcade
    >>> arcade.open_window("Drawing Example", 800, 600)
    >>> arcade.set_background_color(arcade.color.WHITE)
    >>> arcade.start_render()
    >>> arcade.draw_large_filled_circle(420, 285, arcade.color.PURPLE)
    >>> arcade.finish_render()
    >>> arcade.quick_run(0.25)
    """
    radius = 40

    draw_circle_filled(center_x, center_y, radius, color)

def draw_standard_circle(center_x, center_y, color, size, filled, adjustment = 0):
    #Draws a general circle with a limited number of specifications

    """This function is meant to encapsule all of the different kinds of circles that a person might want drawn.
    The arguments are the circle's specifications given in an order that a person would use to describe what they want
    (i.e. "I want a 'large' 'solid 'red' circle at 'this spot'.)

    The arguments are as such;
    size = The radius of the circle expressed in descriptive words like "small" or "s", "medium" or "m", or "large" or "l".
    adjustment = A customizable adjustment to the size of the standard circle. Can be positive or negative or can be entirely ignored.
    filled = If the circle is an outline or is a solid color expressed with words like "filled" or "solid" and "outline" or "hollow".
    color = The color of the circle.
    center_x = The center's x coordinate.
    center_y = The center's y coordinate.

    Example:

    >>> import arcade
    >>> arcade.open_window("Drawing Example", 800, 600)
    >>> arcade.set_background_color(arcade.color.WHITE)
    >>> arcade.start_render()
    >>> arcade.draw_standard_circle(500, 200, arcade.color.BLUE, "small", "solid") #Draws a small solid blue circle at (500, 200)
    >>> arcade.finish_render()
    >>> arcade.quick_run(0.25)
    """

    #--size--
    if size.lower() == "small" or size.lower() == "s":
        radius = 10 + adjustment

    elif size.lower() == "medium" or size.lower() == "m":
        radius = 25 + adjustment

    elif size.lower() == "large" or size.lower() == "l":
        radius = 40 + adjustment

    #--filled--
    if filled == "filled" or filled == "solid":
        draw_circle_filled(center_x, center_y, radius, color)

    elif filled == "outline" or filled == "hollow":
        draw_circle_outline(center_x, center_y, radius, color)

def draw_circle_outline(center_x, center_y, radius, color, border_width=1):
    """
    Draw the outline of a circle.

    Args:
        :center_x (float): x position that is the center of the circle.
        :center_y (float): y position that is the center of the circle.
        :radius (float): width of the circle.
        :color (tuple): color, specified in a list of 3 or 4 bytes in RGB or
         RGBA format.
        :border_width (float): Width of the circle outline in pixels.
        :num_segments (int): number of triangle segments that make up this
         circle. Higher is better quality, but slower render time.
    Returns:
        None
    Raises:
        None

    Example:

    >>> import arcade
    >>> arcade.open_window("Drawing Example", 800, 600)
    >>> arcade.set_background_color(arcade.color.WHITE)
    >>> arcade.start_render()
    >>> arcade.draw_circle_outline(300, 285, 18, arcade.color.WISTERIA, 3)
    >>> arcade.finish_render()
    >>> arcade.quick_run(0.25)
    """
    num_segments = 128
    width = radius
    height = radius
    draw_ellipse_outline(center_x, center_y, width, height,
                         color, border_width)

def draw_circle(center_x, center_y, radius, color, border_width = 0):
    if border_width <= 0:
        draw_circle_filled(center_x, center_y, radius, color)
    else:
        draw_circle_outline(center_x, center_y, radius, color, border_width)

##### END CIRCLE FUNCTIONS #####

##### BEGIN ELLIPSE FUNCTIONS #####

def create_ellipse(width, height, color): #needs exapmle and args
    num_segments=64

    data = []

    for i in range(num_segments + 1):
        theta = 2.0 * 3.1415926 * i / num_segments

        x = width * math.cos(theta)
        y = height * math.sin(theta)

        data.extend([x, y])

    vbo_id = GL.GLuint()

    GL.glGenBuffers(1, ctypes.pointer(vbo_id))

    v2f = data
    data2 = (GL.GLfloat*len(v2f))(*v2f)

    GL.glBindBuffer(GL.GL_ARRAY_BUFFER, vbo_id)
    GL.glBufferData(GL.GL_ARRAY_BUFFER, ctypes.sizeof(data2), data2,
                    GL.GL_STATIC_DRAW)

    shape = VertexBuffer(vbo_id, len(v2f)//2, width, height, color)
    return shape


def render_ellipse_filled(shape, x, y, color, angle=0):# Needs example and args
    # Set color
    if len(color) == 4:
        GL.glColor4ub(shape.color[0], shape.color[1], shape.color[2],
                      shape.color[3])
        GL.glEnable(GL.GL_BLEND)
        GL.glBlendFunc(GL.GL_SRC_ALPHA, GL.GL_ONE_MINUS_SRC_ALPHA)
    elif len(color) == 3:
        GL.glDisable(GL.GL_BLEND)
        GL.glColor4ub(shape.color[0], shape.color[1], shape.color[2], 255)

    GL.glBindBuffer(GL.GL_ARRAY_BUFFER, shape.vbo_id)
    GL.glVertexPointer(2, GL.GL_FLOAT, 0, 0)

    GL.glLoadIdentity()
    GL.glTranslatef(x, y, 0)
    if angle:
        GL.glRotatef(angle, 0, 0, 1)

    GL.glDrawArrays(GL.GL_TRIANGLE_FAN, 0, shape.size)

def draw_ellipse_filled(center_x, center_y, width, height, color, angle=0): 
    """
    Draw a filled in ellipse.

    Args:
        :center_x (float): x position that is the center of the circle.
        :center_y (float): y position that is the center of the circle.
        :height (float): height of the ellipse.
        :width (float): width of the ellipse.
        :color (tuple): color, specified in a list of 3 or 4 bytes in RGB or
         RGBA format.
        :angle (float): Angle in degrees to tilt the ellipse.
        :num_segments (int): number of triangle segments that make up this
         circle. Higher is better quality, but slower render time.
    Returns:
        None
    Raises:
        None

    Example:

    >>> import arcade
    >>> arcade.open_window("Drawing Example", 800, 600)
    >>> arcade.set_background_color(arcade.color.WHITE)
    >>> arcade.start_render()
    >>> arcade.draw_ellipse_filled(60, 81, 15, 36, arcade.color.AMBER)
    >>> color = (127, 0, 127, 127)
    >>> arcade.draw_ellipse_filled(60, 144, 15, 36, color, 45)
    >>> arcade.finish_render()
    >>> arcade.quick_run(0.25)
    """

    GL.glEnable(GL.GL_BLEND)
    GL.glBlendFunc(GL.GL_SRC_ALPHA, GL.GL_ONE_MINUS_SRC_ALPHA)
    GL.glEnable(GL.GL_LINE_SMOOTH)
    GL.glHint(GL.GL_LINE_SMOOTH_HINT, GL.GL_NICEST)
    GL.glHint(GL.GL_POLYGON_SMOOTH_HINT, GL.GL_NICEST)

    GL.glLoadIdentity()
    GL.glTranslatef(center_x, center_y, 0)
    GL.glRotatef(angle, 0, 0, 1)

    # Set color
    if len(color) == 4:
        GL.glColor4ub(color[0], color[1], color[2], color[3])
    elif len(color) == 3:
        GL.glColor4ub(color[0], color[1], color[2], 255)
    elif len(color) < 3:
        raise IOError("Attribute supplied as color for ellipse not formatted properly. Syntax for a color is [1,2,3] or [1,2,3,4]")
    elif len(color) > 4:
        raise IOError("Attribute supplied as color for ellipse not formatted properly. Syntax for a color is [1,2,3] or [1,2,3,4]")    
    
    GL.glBegin(GL.GL_TRIANGLE_FAN)

    GL.glVertex3f(0, 0, 0.5)

    for i in range(num_segments + 1):
        theta = 2.0 * 3.1415926 * i / num_segments

        x = width * math.cos(theta)
        y = height * math.sin(theta)

        GL.glVertex3f(x, y, 0.5)

    GL.glEnd()
    GL.glLoadIdentity()


def draw_ellipse_outline(center_x, center_y,
                         width, height,
                         color, line_width=1, angle=0, num_segments=128):
    if isinstance(center_x, [int, float]) == false:
        raise TypeError("Value of parameter center_x for draw_ellipse_outline not an integer or float.")
    elif isinstance(center_y, [int, float]) == false:
        raise TypeError("Value of parameter center_y for draw_ellipse_outline not an integer or float.")
    elif width <= 0:
        raise ValueError("Value of width parameter for draw_ellipse_outline needs to be greater than zero.")
    elif height <= 0:
        raise ValueError("Value of height parameter for draw_ellipse_outline needs to be greater than zero.") 
    """
    Draw the outline of an ellipse.

    Args:
        :center_x (float): x position that is the center of the circle.
        :center_y (float): y position that is the center of the circle.
        :height (float): height of the ellipse.
        :width (float): width of the ellipse.
        :color (tuple): color, specified in a list of 3 or 4 bytes in RGB or
         RGBA format.
        :line_width (float): Width of the circle outline in pixels.
        :angle (float): Angle in degrees to tilt the ellipse.
        :num_segments (int): number of triangle segments that make up this
         circle. Higher is better quality, but slower render time.
    Returns:
        None
    Raises:
        None

    Example:

    >>> import arcade
    >>> arcade.open_window("Drawing Example", 800, 600)
    >>> arcade.set_background_color(arcade.color.WHITE)
    >>> arcade.start_render()
    >>> arcade.draw_ellipse_outline(540, 273, 15, 36, arcade.color.AMBER, 3)
    >>> color = (127, 0, 127, 127)
    >>> arcade.draw_ellipse_outline(540, 336, 15, 36, color, 3, 45)
    >>> arcade.finish_render()
    >>> arcade.quick_run(0.25)
    """

    GL.glEnable(GL.GL_BLEND)
    GL.glBlendFunc(GL.GL_SRC_ALPHA, GL.GL_ONE_MINUS_SRC_ALPHA)
    GL.glEnable(GL.GL_LINE_SMOOTH)
    GL.glHint(GL.GL_LINE_SMOOTH_HINT, GL.GL_NICEST)
    GL.glHint(GL.GL_POLYGON_SMOOTH_HINT, GL.GL_NICEST)

    GL.glLoadIdentity()
    GL.glTranslatef(center_x, center_y, 0)
    GL.glRotatef(angle, 0, 0, 1)
    GL.glLineWidth(line_width)

    # Set color
    if len(color) == 4:
        GL.glColor4ub(color[0], color[1], color[2], color[3])
    elif len(color) == 3:
        GL.glColor4ub(color[0], color[1], color[2], 255)
    elif len(color) < 3:
        raise IOError("Attribute supplied as color for ellipse outline not formatted properly. Syntax for a color is [1,2,3] or [1,2,3,4]")
    elif len(color) > 4:
        raise IOError("Attribute supplied as color for ellipse outline not formatted properly. Syntax for a color is [1,2,3] or [1,2,3,4]")
    
    GL.glBegin(GL.GL_LINE_LOOP)
    for i in range(num_segments):
        theta = 2.0 * 3.1415926 * i / num_segments

        x = width * math.cos(theta)
        y = height * math.sin(theta)

        GL.glVertex3f(x, y, 0.5)

    GL.glEnd()
    GL.glLoadIdentity()

def draw_ellipse(center_x, center_y, width, height, color, border_width = 0, tilt_angle = 0):
    """
    Draws an oval.

    Args:
        :center_x (float):
        :center_y (float):
        :width (float):
        :height (float):
        :color (tuple):
        :border_width (float):
        :angle (float):
    Returns:
        None
    Raises:
        None

    Example:

    >>> import arcade
    >>> arcade.open_window("Drawing Example", 800, 600)
    >>> arcade.set_background_color(arcade.color.WHITE)
    >>> arcade.start_render()
    >>> arcade.draw_oval(150, 150, 20, 40, arcade.color.BRIGHT_MAROON)
    >>> color = (255, 0, 0, 127)
    >>> arcade.draw_oval(160, 160, 40, 20, color, 20)
    >>> arcade.finish_render()
    >>> arcade.close_window()
    """ 

    if border_width <= 0:
        draw_ellipse_filled(center_x, center_y, width, height, color, tilt_angle)
    else:
        draw_ellipse_outline(center_x, center_y, width, height, color, border_width, tilt_angle)
        


##### END ELLIPSE FUNCTIONS #####

##### BEGIN OVAL FUNCTIONS #####

# draw any oval with 1 function with max parameters
def draw_oval(center_x, center_y, width, height, color, border_width=0, angle=0):
    """
    Draws an oval.

    Args:
        :center_x (float): The x position for the center of the oval
        :center_y (float): The y position for the center of the oval
        :width (float): The width of the oval
        :height (float): The height of the oval
        :color (tuple): The color of the oval
        :border_width (float): The width of the outline (0 is filled)
        :angle (float): The angle the oval is tilted
    Returns:
        None
    Raises:
        None

    Example:

    >>> import arcade
    >>> arcade.open_window("Drawing Example", 800, 600)
    >>> arcade.set_background_color(arcade.color.WHITE)
    >>> arcade.start_render()
    >>> arcade.draw_oval(150, 150, 20, 40, arcade.color.BRIGHT_MAROON)
    >>> color = (255, 0, 0, 127)
    >>> arcade.draw_oval(160, 160, 40, 20, color, 20)
    >>> arcade.finish_render()
    >>> arcade.close_window()

    """ 

    if border_width <= 0:
        draw_oval_filled(center_x, center_y, width, height, color, angle)
    else:
        draw_oval_outline(center_x, center_y, width, height, color, border_width, angle)


# draw a custom oval that is filled
def draw_oval_filled(center_x, center_y, width, height, color, angle=0):
    """
    Draw a filled oval.

    Args:
        :center_x (float): The x position for the center of the oval
        :center_y (float): The y position for the center of the oval
        :width (float): The width of the oval
        :height (float): The height of the oval
        :color (tuple): The color of the oval
        :angle (float): The angle the oval is tilted
    Returns:
        None
    Raises:
        None

    Example:

    >>> import arcade
    >>> arcade.open_window("Drawing Example", 800, 600)
    >>> arcade.set_background_color(arcade.color.WHITE)
    >>> arcade.start_render()
    >>> arcade.draw_oval_filled(150, 150, 20, 40, arcade.color.BRIGHT_MAROON, 20)
    >>> color = (255, 0, 0, 127)
    >>> arcade.draw_oval_filled(160, 160, 40, 20, color, 45)
    >>> arcade.finish_render()
    >>> arcade.quick_run(0.25) 
    >>> arcade.close_window()
    """
    draw_ellipse_filled(center_x, center_y, width, height, color, angle)

# draw a custom oval outline
def draw_oval_outline(center_x, center_y, width, height, color, border_width=5, angle=0):
    """
    Draw the outline of an oval.

    Args:
        :center_x (float):
        :center_y (float):
        :width (float):
        :height (float):
        :color (tuple):
        :border_width (float):
        :angle (float): Angle in degrees to tilt the ellipse.
    Returns:
        None
    Raises:
        None

    Example:

    >>> import arcade
    >>> arcade.open_window("Drawing Example", 800, 600)
    >>> arcade.set_background_color(arcade.color.WHITE)
    >>> arcade.start_render()
    >>> arcade.draw_oval_outline(150, 150, 20, 40, arcade.color.BRIGHT_MAROON, 10, 20)
    >>> color = (255, 0, 0, 127)
    >>> arcade.draw_oval_outline(160, 160, 40, 20, color, 5, 0)
    >>> arcade.finish_render()
    >>> arcade.close_window()
    """

    if border_width <= 0:
        print("Error: Border width must be greater than 0. Use the draw_oval_filled function to create a filled oval.")
    else:
        draw_ellipse_outline(center_x, center_y, width, height, color, border_width, angle)

# draw a semi custom filled oval using word descriptions for width and height
def draw_described_oval_filled(center_x, center_y, width, height, color, angle=0):
    """
    Draws a filled oval.

    Args:
        :center_x (float): The x position for the center of the oval
        :center_y (float): The y position for the center of the oval
        :width (float): The width of the oval
        :height (float): The height of the oval
        :color (tuple): The color of the oval
        :angle (float): The angle the oval is tilted
    Returns:
        None
    Raises:
        None

    Example:

    >>> import arcade
    >>> arcade.open_window("Drawing Example", 800, 600)
    >>> arcade.set_background_color(arcade.color.WHITE)
    >>> arcade.start_render()
    >>> arcade.draw_described_oval_filled(150, 150, "medium", "vs", arcade.color.BRIGHT_MAROON)
    >>> color = (255, 0, 0, 127)
    >>> arcade.draw_described_oval_filled(160, 160, "skinny", "very tall", color, 20)
    >>> arcade.finish_render()
    >>> arcade.quick_run(0.25)
    >>> arcade.close_window()
    """
    
    if width.lower() == "very fat" or width.lower() == "vf" or width.lower() == "huge" or width.lower() == "h":
        width = 200
    elif width.lower() == "fat" or width.lower() == "f" or width.lower() == "big" or width.lower() == "b" or height.lower() == "large" or height.lower() == "l" or height.lower() == "max":
        width = 100
    elif width.lower() == "medium" or width.lower() == "m" or width.lower() == "average" or width.lower() == "a" or height.lower() == "mid":
        width = 50
    elif width.lower() == "skinny" or width.lower() == "s" or width.lower() == "small" or height.lower() == "min":
        width = 25
    elif width.lower() == "very skinny" or width.lower() == "vs" or width.lower() == "tiny" or width.lower() == "t":
        width = 12.5
    else:
        width = -1

    if height.lower() == "very tall" or height.lower() == "vt" or height.lower() == "huge" or height.lower() == "h":
        height = 200
    elif height.lower() == "tall" or height.lower() == "t" or height.lower() == "big" or height.lower() == "b" or height.lower() == "large" or height.lower() == "l" or height.lower() == "max":
        height = 100
    elif height.lower() == "medium" or height.lower() == "m" or height.lower() == "average" or height.lower() == "a" or height.lower() == "mid":
        height = 50
    elif height.lower() == "short" or height.lower() == "s" or height.lower() == "small" or height.lower() == "min":
        height = 25
    elif height.lower() == "very short" or height.lower() == "vs" or height.lower() == "tiny" or height.lower() == "t":
        height = 12.5
    else:
        height = -1

    if width != -1 and height != -1:
        draw_oval_filled(center_x, center_y, width, height, color, angle)

# draw a semi custom outlined oval using word descriptions for width and height
def draw_described_oval_outline(center_x, center_y, width, height, color, border_width = 5, angle=0):
    """
    Draw the outline of an oval.

    Args:
        :center_x (float): The x position for the center of the oval
        :center_y (float): The y position for the center of the oval
        :width (float): The width of the oval
        :height (float): The height of the oval
        :color (tuple): The color of the oval
        :border_width (float): The thickness of the border
        :angle (float): The angle the oval is tilted
    Returns:
        None
    Raises:
        None

    Example:

    >>> import arcade
    >>> arcade.open_window("Drawing Example", 800, 600)
    >>> arcade.set_background_color(arcade.color.WHITE)
    >>> arcade.start_render()
    >>> arcade.draw_described_oval_outline(150, 150, "fat", "t", arcade.color.BRIGHT_MAROON, 4, 10)
    >>> color = (255, 0, 0, 127)
    >>> arcade.draw_described_oval_outline(160, 160, "very skinny", "average", color, 20)
    >>> arcade.finish_render()
    >>> arcade.close_window()
    """

    if width.lower() == "very fat" or width.lower() == "vf" or width.lower() == "huge" or width.lower() == "h":
        width = 200
    elif width.lower() == "fat" or width.lower() == "f" or width.lower() == "big" or width.lower() == "b" or height.lower() == "large" or height.lower() == "l" or height.lower() == "max":
        width = 100
    elif width.lower() == "medium" or width.lower() == "m" or width.lower() == "average" or width.lower() == "a" or height.lower() == "mid":
        width = 50
    elif width.lower() == "skinny" or width.lower() == "s" or width.lower() == "small" or height.lower() == "min":
        width = 25
    elif width.lower() == "very skinny" or width.lower() == "vs" or width.lower() == "tiny" or width.lower() == "t":
        width = 12.5
    else:
        width = -1

    if height.lower() == "very tall" or height.lower() == "vt" or height.lower() == "huge" or height.lower() == "h":
        height = 200
    elif height.lower() == "tall" or height.lower() == "t" or height.lower() == "big" or height.lower() == "b" or height.lower() == "large" or height.lower() == "l" or height.lower() == "max":
        height = 100
    elif height.lower() == "medium" or height.lower() == "m" or height.lower() == "average" or height.lower() == "a" or height.lower() == "mid":
        height = 50
    elif height.lower() == "short" or height.lower() == "s" or height.lower() == "small" or height.lower() == "min":
        height = 25
    elif height.lower() == "very short" or height.lower() == "vs" or height.lower() == "tiny" or height.lower() == "t":
        height = 12.5
    else:
        height = -1

    if width != -1 and height != -1:
        draw_oval_outline(center_x, center_y, width, height, color, border_width, angle)

##### END OVAL FUNCTIONS #####

##### BEGIN LINE FUNCTIONS #####

<<<<<<< HEAD
def draw_line(start_x, start_y, end_x, end_y, color, width = 1):
=======
def draw_line(start_x, start_y, end_x, end_y, color, border_width=1):   
    if isinstance(start_x,[int,float]) == false:
        raise TypeError("Attribute for start_x of line less than zero, or not a number! Parameter must be a positive number.")
    elif isinstance(end_x,[int,float]) == false:
        raise TypeError("Attribute for start_x of line less than zero, or not a number! Parameter must be a positive number.")
    elif isinstance(start_y,[int,float]) == false:
        raise TypeError("Attribute for start_x of line less than zero, or not a number! Parameter must be a positive number.")
    elif isinstance(end_y,[int,float]) == false:
        raise TypeError("Attribute for start_x of line less than zero, or not a number! Parameter must be a positive number.")        
>>>>>>> 90962462
    """
    Draw a line.


    Args:
        :start_x (float): x position of line starting point.
        :start_y (float): y position of line starting point.
        :end_x (float): x position of line ending point.
        :end_y (float): y position of line ending point.
        :color (tuple): color, specified in a list of 3 or 4 bytes in RGB or
         RGBA format.
        :line_width (float): Width of the line in pixels.
    Returns:
        None
    Raises:
        None

    Example:

    >>> import arcade
    >>> arcade.open_window("Drawing Example", 800, 600)
    >>> arcade.set_background_color(arcade.color.WHITE)
    >>> arcade.start_render()
    >>> arcade.draw_line(270, 495, 300, 450, arcade.color.WOOD_BROWN, 3)
    >>> color = (127, 0, 127, 127)
    >>> arcade.draw_line(280, 495, 320, 450, color, 3)
    >>> arcade.finish_render()
    >>> arcade.quick_run(0.25)
    """
    GL.glEnable(GL.GL_BLEND)
    GL.glBlendFunc(GL.GL_SRC_ALPHA, GL.GL_ONE_MINUS_SRC_ALPHA)
    GL.glEnable(GL.GL_LINE_SMOOTH)
    GL.glHint(GL.GL_LINE_SMOOTH_HINT, GL.GL_NICEST)
    GL.glHint(GL.GL_POLYGON_SMOOTH_HINT, GL.GL_NICEST)

    GL.glLoadIdentity()

    # Set line width
    GL.glLineWidth(line_width)

    # Set color
    if len(color) == 4:
        GL.glColor4ub(color[0], color[1], color[2], color[3])
    elif len(color) == 3:
        GL.glColor4ub(color[0], color[1], color[2], 255)
    elif len(color) < 3:
        raise IOError("Attribute supplied as color for line not formatted properly. Syntax for a color is [1,2,3] or [1,2,3,4]")
    elif len(color) > 4:
        raise IOError("Attribute supplied as color for line not formatted properly. Syntax for a color is [1,2,3] or [1,2,3,4]")
    GL.glBegin(GL.GL_LINES)
    GL.glVertex3f(start_x, start_y, 0.5)
    GL.glVertex3f(end_x, end_y, 0.5)
    GL.glEnd()


def draw_line_strip(point_list, color, line_width=1):
    if len(point_list) <= 0:
        raise ValueError("Attribute point_list of line strip is empty. point_list is a tuple of numbers, takes numbers 0 and above.")
    """
    Draw a line strip. A line strip is a set of continuously connected
    line segments.

    Args:
        :point_list (tuple): List of points making up the line. Each point is
         in a list. So it is a list of lists.
        :color (tuple): color, specified in a list of 3 or 4 bytes in RGB or
         RGBA format.
        :line_width (float): Width of the line in pixels.
    Returns:
        None
    Raises:
        None

    Example:

    >>> import arcade
    >>> arcade.open_window("Drawing Example", 800, 600)
    >>> arcade.set_background_color(arcade.color.WHITE)
    >>> arcade.start_render()
    >>> point_list = ((510, 450), \
(570, 450), \
(510, 480), \
(570, 480), \
(510, 510), \
(570, 510))
    >>> arcade.draw_line_strip(point_list, arcade.color.TROPICAL_RAIN_FOREST, \
3)
    >>> color = (127, 0, 127, 127)
    >>> point_list = ((510, 455), \
(570, 455), \
(510, 485), \
(570, 485), \
(510, 515), \
(570, 515))
    >>> arcade.draw_line_strip(point_list, color, 3)
    >>> arcade.finish_render()
    >>> arcade.quick_run(0.25)
    """
    GL.glEnable(GL.GL_BLEND)
    GL.glBlendFunc(GL.GL_SRC_ALPHA, GL.GL_ONE_MINUS_SRC_ALPHA)
    GL.glEnable(GL.GL_LINE_SMOOTH)
    GL.glHint(GL.GL_LINE_SMOOTH_HINT, GL.GL_NICEST)
    GL.glHint(GL.GL_POLYGON_SMOOTH_HINT, GL.GL_NICEST)

    # Set line width
    GL.glLineWidth(line_width)

    GL.glLoadIdentity()

     # Set color
    if len(color) == 4:
        GL.glColor4ub(color[0], color[1], color[2], color[3])
    elif len(color) == 3:
        GL.glColor4ub(color[0], color[1], color[2], 255)
    elif len(color) < 3:
        raise IOError("Attribute supplied as color for line strip not formatted properly. Syntax for a color is [1,2,3] or [1,2,3,4]")
    elif len(color) > 4:
        raise IOError("Attribute supplied as color for line strip not formatted properly. Syntax for a color is [1,2,3] or [1,2,3,4]")
    
    GL.glBegin(GL.GL_LINE_STRIP)
    for point in point_list:
        GL.glVertex3f(point[0], point[1], 0.5)
    GL.glEnd()


def draw_lines(point_list, color, line_width=1):
    if len(point_list) <= 0:
        raise ValueError("Attribute point_list of draw_lines is empty. point_list is a tuple of numbers, takes numbers 0 and above.")    
    """
    Draw a set of lines.

    Draw a line between each pair of points specified.

    Args:
        :point_list (tuple): List of points making up the lines. Each point is
         in a list. So it is a list of lists.
        :color (tuple): color, specified in a list of 3 or 4 bytes in RGB or
         RGBA format.
        :line_width (float): Width of the line in pixels.
    Returns:
        None
    Raises:
        None

    Example:

    >>> import arcade
    >>> arcade.open_window("Drawing Example", 800, 600)
    >>> arcade.set_background_color(arcade.color.WHITE)
    >>> arcade.start_render()
    >>> point_list = ((390, 450), \
(450, 450), \
(390, 480), \
(450, 480), \
(390, 510), \
(450, 510))
    >>> arcade.draw_lines(point_list, arcade.color.BLUE, 3)
    >>> arcade.finish_render()
    >>> arcade.quick_run(0.25)
    """
    GL.glEnable(GL.GL_BLEND)
    GL.glBlendFunc(GL.GL_SRC_ALPHA, GL.GL_ONE_MINUS_SRC_ALPHA)
    GL.glEnable(GL.GL_LINE_SMOOTH)
    GL.glHint(GL.GL_LINE_SMOOTH_HINT, GL.GL_NICEST)
    GL.glHint(GL.GL_POLYGON_SMOOTH_HINT, GL.GL_NICEST)

    GL.glLoadIdentity()

    # Set line width
    GL.glLineWidth(line_width)

    # Set color
    if len(color) == 4:
        GL.glColor4ub(color[0], color[1], color[2], color[3])
    elif len(color) == 3:
        GL.glColor4ub(color[0], color[1], color[2], 255)
    elif len(color) < 3:
        raise IOError("Attribute supplied as color for draw_lines not formatted properly. Syntax for a color is [1,2,3] or [1,2,3,4]")
    elif len(color) > 4:
        raise IOError("Attribute supplied as color for draw_lines not formatted properly. Syntax for a color is [1,2,3] or [1,2,3,4]")
   
    GL.glBegin(GL.GL_LINES)
    for point in point_list:
        GL.glVertex3f(point[0], point[1], 0.5)
    GL.glEnd()


def draw_point(x, y, color, size):
    if isinstance(x,[int,float]) == false:
        raise TypeError("Attribute for x of draw_points not a number! Parameter must be a positive number.")
    elif isinstance(x,[int,float]) == false:
        raise TypeError("Attribute for x of draw_points not a number! Parameter must be a positive number.")    
    
    """
    Draw a point.

    Args:
        :x (float): x position of point.
        :y (float): y position of point.
        :color (tuple): color, specified in a list of 3 or 4 bytes in RGB or
         RGBA format.
        :size (float): Size of the point in pixels.
    Returns:
        None
    Raises:
        None

    Example:

    >>> import arcade
    >>> arcade.open_window("Drawing Example", 800, 600)
    >>> arcade.set_background_color(arcade.color.WHITE)
    >>> arcade.start_render()
    >>> arcade.draw_point(60, 495, arcade.color.RED, 10)
    >>> arcade.finish_render()
    >>> arcade.quick_run(0.25)
    """
    GL.glEnable(GL.GL_BLEND)
    GL.glBlendFunc(GL.GL_SRC_ALPHA, GL.GL_ONE_MINUS_SRC_ALPHA)

    GL.glLoadIdentity()

    GL.glPointSize(size)
    # Set color
    if len(color) == 4:
        GL.glColor4ub(color[0], color[1], color[2], color[3])
    elif len(color) == 3:
        GL.glColor4ub(color[0], color[1], color[2], 255)
    elif len(color) < 3:
        raise IOError("Attribute supplied as color for draw_point not formatted properly. Syntax for a color is [1,2,3] or [1,2,3,4]")
    elif len(color) > 4:
        raise IOError("Attribute supplied as color for draw_point not formatted properly. Syntax for a color is [1,2,3] or [1,2,3,4]")

    GL.glBegin(GL.GL_POINTS)
    GL.glVertex3f(x, y, 0.5)
    GL.glEnd()


def draw_points(point_list, color, size):
    if len(point_list) <= 0:
        raise ValueError("Attribute point_list of draw_points is empty. point_list is a tuple of numbers, takes numbers 0 and above.")
    if size <= 0:
        raise ValueError("Attribute size of draw_points needs to be a number, and greater than zero.")
    """
    Draw a set of points.

    Args:
        :point_list (tuple): List of points Each point is
         in a list. So it is a list of lists.
        :color (tuple): color, specified in a list of 3 or 4 bytes in RGB or
         RGBA format.
        :size (float): Size of the point in pixels.
    Returns:
        None
    Raises:
        None

    Example:

    >>> import arcade
    >>> arcade.open_window("Drawing Example", 800, 600)
    >>> arcade.set_background_color(arcade.color.WHITE)
    >>> arcade.start_render()
    >>> point_list = ((165, 495), \
(165, 480), \
(165, 465), \
(195, 495), \
(195, 480), \
(195, 465))
    >>> arcade.draw_points(point_list, arcade.color.ZAFFRE, 10)
    >>> arcade.finish_render()
    >>> arcade.quick_run(0.25)
    """
    GL.glEnable(GL.GL_BLEND)
    GL.glBlendFunc(GL.GL_SRC_ALPHA, GL.GL_ONE_MINUS_SRC_ALPHA)

    GL.glLoadIdentity()

    GL.glPointSize(size)
    # Set color
    if len(color) == 4:
        GL.glColor4ub(color[0], color[1], color[2], color[3])
    elif len(color) == 3:
        GL.glColor4ub(color[0], color[1], color[2], 255)
    elif len(color) < 3:
        raise IOError("Attribute supplied as color for draw_points not formatted properly. Syntax for a color is [1,2,3] or [1,2,3,4]")
    elif len(color) > 4:
        raise IOError("Attribute supplied as color for draw_points not formatted properly. Syntax for a color is [1,2,3] or [1,2,3,4]")

    GL.glBegin(GL.GL_POINTS)
    for point in point_list:
        GL.glVertex3f(point[0], point[1], 0.5)
    GL.glEnd()


def draw_polygon_filled(point_list, color):
    if len(point_list) <=0:
        raise ValueError("Value point_list of draw_polygon_filled contains nothing. Takes numbers above 0.")
    """
    Draw a polygon that is filled in.

    Args:
        :point_list (tuple): List of points making up the lines. Each point is
         in a list. So it is a list of lists.
        :color (tuple): color, specified in a list of 3 or 4 bytes in RGB or
         RGBA format.
    Returns:
        None
    Raises:
        None

    >>> import arcade
    >>> arcade.open_window("Drawing Example", 800, 600)
    >>> arcade.set_background_color(arcade.color.WHITE)
    >>> arcade.start_render()
    >>> point_list = ((150, 240), \
(165, 240), \
(180, 255), \
(180, 285), \
(165, 300), \
(150, 300))
    >>> arcade.draw_polygon_filled(point_list, arcade.color.SPANISH_VIOLET)
    >>> arcade.finish_render()
    >>> arcade.quick_run(0.25)
    """
    GL.glEnable(GL.GL_BLEND)
    GL.glBlendFunc(GL.GL_SRC_ALPHA, GL.GL_ONE_MINUS_SRC_ALPHA)
    GL.glEnable(GL.GL_LINE_SMOOTH)
    GL.glHint(GL.GL_LINE_SMOOTH_HINT, GL.GL_NICEST)
    GL.glHint(GL.GL_POLYGON_SMOOTH_HINT, GL.GL_NICEST)

    GL.glLoadIdentity()

    if len(color) == 4:
        GL.glColor4ub(color[0], color[1], color[2], color[3])
    elif len(color) == 3:
        GL.glColor4ub(color[0], color[1], color[2], 255)
    elif len(color) < 3:
        raise IOError("Attribute supplied as color for draw_points not formatted properly. Syntax for a color is [1,2,3] or [1,2,3,4]")
    elif len(color) > 4:
        raise IOError("Attribute supplied as color for draw_points not formatted properly. Syntax for a color is [1,2,3] or [1,2,3,4]")

    GL.glBegin(GL.GL_POLYGON)
    for point in point_list:
        GL.glVertex3f(point[0], point[1], 0.5)
    GL.glEnd()


def draw_polygon_outline(point_list, color, line_width=1):
    if len(point_list) <=0:
        raise ValueError("Value point_list of draw_polygon_outline contains nothing. Takes numbers above 0.")
    
    """
    Draw a polygon outline. Also known as a "line loop."

    Args:
        :point_list (tuple): List of points making up the lines. Each point is
         in a list. So it is a list of lists.
        :color (tuple): color, specified in a list of 3 or 4 bytes in RGB or
         RGBA format.
        :line_width (float): Width of the line in pixels.
    Returns:
        None
    Raises:
        None

    >>> import arcade
    >>> arcade.open_window("Drawing Example", 800, 600)
    >>> arcade.set_background_color(arcade.color.WHITE)
    >>> arcade.start_render()
    >>> point_list = ((30, 240), \
(45, 240), \
(60, 255), \
(60, 285), \
(45, 300), \
(30, 300))
    >>> arcade.draw_polygon_outline(point_list, arcade.color.SPANISH_VIOLET, 3)
    >>> arcade.finish_render()
    >>> arcade.quick_run(0.25)
    """
    GL.glEnable(GL.GL_BLEND)
    GL.glBlendFunc(GL.GL_SRC_ALPHA, GL.GL_ONE_MINUS_SRC_ALPHA)
    GL.glEnable(GL.GL_LINE_SMOOTH)
    GL.glHint(GL.GL_LINE_SMOOTH_HINT, GL.GL_NICEST)
    GL.glHint(GL.GL_POLYGON_SMOOTH_HINT, GL.GL_NICEST)

    # Set line width
    GL.glLineWidth(line_width)

    GL.glLoadIdentity()

    # Set color
    if len(color) == 4:
        GL.glColor4ub(color[0], color[1], color[2], color[3])
    elif len(color) == 3:
        GL.glColor4ub(color[0], color[1], color[2], 255)

    GL.glBegin(GL.GL_LINE_LOOP)
    for point in point_list:
        GL.glVertex3f(point[0], point[1], 0.5)
    GL.glEnd()


def draw_rect_outline(x, y, width, height, color, line_width=1, angle=0):
    if isinstance(x, [int, float]) == false:
        raise TypeError("Value of parameter x for draw_rect_outline not an integer or float.")
    elif isinstance(y, [int, float]) == false:
        raise TypeError("Value of parameter y for draw_rect_outline not an integer or float.")
    elif width <= 0:
        raise ValueError("Value of width parameter for draw_rect_outline needs to be greater than zero.")
    elif height <= 0:
        raise ValueError("Value of height parameter for draw_rect_outline needs to be greater than zero.")
    
    """
    Draw a rectangle outline.

    Args:
        :x (float): x coordinate of top left rectangle point.
        :y (float): y coordinate of top left rectangle point.
        :width (float): width of the rectangle.
        :height (float): height of the rectangle.
        :color (tuple): color, specified in a list of 3 or 4 bytes in RGB or
         RGBA format.
        :line_width (float): width of the lines, in pixels.
        :angle (float): rotation of the rectangle. Defaults to zero.

    Example:

    >>> import arcade
    >>> arcade.open_window("Drawing Example", 800, 600)
    >>> arcade.set_background_color(arcade.color.WHITE)
    >>> arcade.start_render()
    >>> arcade.draw_rect_outline(278, 150, 45, 105, \
arcade.color.BRITISH_RACING_GREEN, 2)
    >>> arcade.finish_render()
    >>> arcade.quick_run(0.25)
    """

    GL.glEnable(GL.GL_BLEND)
    GL.glBlendFunc(GL.GL_SRC_ALPHA, GL.GL_ONE_MINUS_SRC_ALPHA)
    GL.glEnable(GL.GL_LINE_SMOOTH)
    GL.glHint(GL.GL_LINE_SMOOTH_HINT, GL.GL_NICEST)
    GL.glHint(GL.GL_POLYGON_SMOOTH_HINT, GL.GL_NICEST)

    GL.glLoadIdentity()
    GL.glRotatef(angle, 0, 0, 1)

    # Set line width
    GL.glLineWidth(line_width)

    # Set color
    if len(color) == 4:
        GL.glColor4ub(color[0], color[1], color[2], color[3])
    elif len(color) == 3:
        GL.glColor4ub(color[0], color[1], color[2], 255)

    GL.glBegin(GL.GL_LINE_LOOP)
    GL.glVertex3f(x, y, 0.5)
    GL.glVertex3f(x + width, y, 0.5)
    GL.glVertex3f(x + width, y - height, 0.5)
    GL.glVertex3f(x, y - height, 0.5)
    GL.glEnd()


def draw_rect_filled(x, y, width, height, color, angle=0):
    if isinstance(x, [int, float]) == false:
        raise TypeError("Value of parameter x for draw_rect_filled not an integer or float.")
    elif isinstance(y, [int, float]) == false:
        raise TypeError("Value of parameter y for draw_rect_filled not an integer or float.")
    elif width <= 0:
        raise ValueError("Value of width parameter for draw_rect_filled needs to be greater than zero.")
    elif height <= 0:
        raise ValueError("Value of height parameter for draw_rect_filled needs to be greater than zero.")
    """
    Draw a filled-in rectangle.

    Args:
        :x (float): x coordinate of top left rectangle point.
        :y (float): y coordinate of top left rectangle point.
        :width (float): width of the rectangle.
        :height (float): height of the rectangle.
        :color (tuple): color, specified in a list of 3 or 4 bytes in RGB or
         RGBA format.
        :angle (float): rotation of the rectangle. Defaults to zero.

    Example:

    >>> import arcade
    >>> arcade.open_window("Drawing Example", 800, 600)
    >>> arcade.set_background_color(arcade.color.WHITE)
    >>> arcade.start_render()
    >>> arcade.draw_rect_filled(390, 150, 45, 105, arcade.color.BLUSH)
    >>> arcade.finish_render()
    >>> arcade.quick_run(0.25)
    """

    GL.glEnable(GL.GL_BLEND)
    GL.glBlendFunc(GL.GL_SRC_ALPHA, GL.GL_ONE_MINUS_SRC_ALPHA)
    GL.glEnable(GL.GL_LINE_SMOOTH)
    GL.glHint(GL.GL_LINE_SMOOTH_HINT, GL.GL_NICEST)
    GL.glHint(GL.GL_POLYGON_SMOOTH_HINT, GL.GL_NICEST)

    # Set color
    if len(color) == 4:
        GL.glColor4ub(color[0], color[1], color[2], color[3])
    elif len(color) == 3:
        GL.glColor4ub(color[0], color[1], color[2], 255)

    GL.glLoadIdentity()

    if angle:
        GL.glRotatef(angle, 0, 0, 1)

    GL.glTranslatef(-width / 2, height / 2, 0)

    GL.glBegin(GL.GL_QUADS)
    GL.glVertex3f(x, y, 0.5)
    GL.glVertex3f(x + width, y, 0.5)
    GL.glVertex3f(x + width, y - height, 0.5)
    GL.glVertex3f(x, y - height, 0.5)
    GL.glEnd()


def draw_text(text, x, y, color, size):
    if isinstance(x, [int, float]) == false:
        raise TypeError("Value of parameter x for draw_rect_filled not an integer or float.")
    elif isinstance(y, [int, float]) == false:
        raise TypeError("Value of parameter y for draw_rect_filled not an integer or float.")
    elif size <= 0:
        raise ValueError("Value of width parameter for draw_rect_filled needs to be greater than zero.")
    """
    Draw text to the screen.

    Args:
        :text (str): Text to display.
        :x (float): x coordinate of top left text point.
        :y (float): y coordinate of top left text point.
        :color (tuple): color, specified in a list of 3 or 4 bytes in RGB or
         RGBA format.

    Example:

    >>> import arcade
    >>> arcade.open_window("Drawing Example", 800, 600)
    >>> arcade.set_background_color(arcade.color.WHITE)
    >>> arcade.start_render()
    >>> arcade.draw_text("Text Example", 250, 300, arcade.color.BLACK, 10)
    >>> arcade.finish_render()
    >>> arcade.quick_run(0.25)
    """

    if len(color) == 3:
        color = (color[0], color[1], color[2], 255)

    label = pyglet.text.Label(text,
                              font_name='Times New Roman',
                              font_size=size,
                              x=x, y=y,
                              color=color)
    GL.glLoadIdentity()

    label.draw()


def load_textures(file_name, image_location_list,
                  mirrored=False, flipped=False):
    """
    Load a set of textures off of a single image file.

    >>> import arcade
    >>> arcade.open_window("Drawing Example", 800, 600)
    >>> top_trim = 100
    >>> ltrim = 2
    >>> rtrim = 2
    >>> image_location_list = [
    ... [520 + ltrim, 516 + top_trim, 128 - ltrim - rtrim, 256 - top_trim],
    ... [520 + ltrim, 258 + top_trim, 128 - ltrim - rtrim, 256 - top_trim],
    ... [520 + ltrim, 0 + top_trim, 128 - ltrim - rtrim, 256 - top_trim],
    ... [390 + ltrim, 1548 + top_trim, 128 - ltrim - rtrim, 256 - top_trim],
    ... [390 + ltrim, 1290 + top_trim, 128 - ltrim - rtrim, 256 - top_trim],
    ... [390 + ltrim, 516 + top_trim, 128 - ltrim - rtrim, 256 - top_trim],
    ... [390 + ltrim, 258 + top_trim, 128 - ltrim - rtrim, 256 - top_trim]]
    >>> texture_info_list = arcade.load_textures( \
"examples/images/spritesheet_complete.png", image_location_list)
    >>> arcade.close_window()
    """
    source_image = PIL.Image.open(file_name)

    source_image_width, source_image_height = source_image.size
    texture_info_list = []
    for image_location in image_location_list:
        x, y, width, height = image_location

        if x > source_image_width:
            raise SystemError("Can't load texture starting at an x of {} " +
                              "when the image is only {} across."
                              .format(x, source_image_width))
        if y > source_image_height:
            raise SystemError("Can't load texture starting at an y of {} " +
                              "when the image is only {} high."
                              .format(y, source_image_height))
        if x + width > source_image_width:
            raise SystemError("Can't load texture ending at an x of {} " +
                              "when the image is only {} wide."
                              .format(x + width, source_image_width))
        if y + height > source_image_height:
            raise SystemError("Can't load texture ending at an y of {} " +
                              "when the image is only {} high."
                              .format(y + height, source_image_height))

        image = source_image.crop((x, y, x + width, y + height))
        # image = _trim_image(image)

        if mirrored:
            image = PIL.ImageOps.mirror(image)

        if flipped:
            image = PIL.ImageOps.flip(image)

        image_width, image_height = image.size
        image_bytes = image.convert("RGBA").tobytes("raw", "RGBA", 0, -1)

        texture = GL.GLuint(0)
        GL.glGenTextures(1, ctypes.byref(texture))

        GL.glBindTexture(GL.GL_TEXTURE_2D, texture)
        GL.glPixelStorei(GL.GL_UNPACK_ALIGNMENT, 1)

        # The code below should be enabled, but it freaks out
        # during CI (AppVeyor).
        # GL.glTexParameterf(GL.GL_TEXTURE_2D, GL.GL_TEXTURE_WRAP_S,
        #                    GL.GL_CLAMP_TO_BORDER)
        # GL.glTexParameterf(GL.GL_TEXTURE_2D, GL.GL_TEXTURE_WRAP_T,
        #                    GL.GL_CLAMP_TO_BORDER)

        # The code below should be disabled, but keeping it here for
        # CI
        GL.glTexParameterf(GL.GL_TEXTURE_2D, GL.GL_TEXTURE_WRAP_S,
                           GL.GL_REPEAT)
        GL.glTexParameterf(GL.GL_TEXTURE_2D, GL.GL_TEXTURE_WRAP_T,
                           GL.GL_REPEAT)

        GL.glTexParameteri(GL.GL_TEXTURE_2D, GL.GL_TEXTURE_MAG_FILTER,
                           GL.GL_LINEAR)
        GL.glTexParameteri(GL.GL_TEXTURE_2D, GL.GL_TEXTURE_MIN_FILTER,
                           GL.GL_LINEAR_MIPMAP_LINEAR)
        GLU.gluBuild2DMipmaps(GL.GL_TEXTURE_2D, GL.GL_RGBA,
                              image_width, image_height,
                              GL.GL_RGBA, GL.GL_UNSIGNED_BYTE, image_bytes)

        texture_info_list.append(Texture(texture, width, height))

    return texture_info_list


def load_texture(file_name, x=0, y=0, width=0, height=0):
    """
    Load image from disk and create a texture.

    Args:
        :filename (str): Name of the file to that holds the texture.
    Returns:
        Integer identifier for the new texture.
    Raises:
        None

    >>> import arcade
    >>> arcade.open_window("Drawing Example", 800, 600)
    >>> texture = load_texture("examples/images/meteorGrey_big1.png", \
1, 1, 50, 50)
    >>> arcade.close_window()
    """
    source_image = PIL.Image.open(file_name)

    source_image_width, source_image_height = source_image.size

    if x != 0 or y != 0 or width != 0 or height != 0:
        if x > source_image_width:
            raise SystemError("Can't load texture starting at an x of {} " +
                              "when the image is only {} across."
                              .format(x, source_image_width))
        if y > source_image_height:
            raise SystemError("Can't load texture starting at an y of {} " +
                              "when the image is only {} high."
                              .format(y, source_image_height))
        if x + width > source_image_width:
            raise SystemError("Can't load texture ending at an x of {} " +
                              "when the image is only {} wide."
                              .format(x + width, source_image_width))
        if y + height > source_image_height:
            raise SystemError("Can't load texture ending at an y of {} " +
                              "when the image is only {} high."
                              .format(y + height, source_image_height))

        image = source_image.crop((x, y, x + width, y + height))
    else:
        image = source_image

    # image = _trim_image(image)

    image_width, image_height = image.size
    image_bytes = image.convert("RGBA").tobytes("raw", "RGBA", 0, -1)

    texture = GL.GLuint(0)
    GL.glGenTextures(1, ctypes.byref(texture))

    GL.glBindTexture(GL.GL_TEXTURE_2D, texture)
    GL.glPixelStorei(GL.GL_UNPACK_ALIGNMENT, 1)

    # The code below should be enabled, but it freaks out
    # during CI (AppVeyor).
    # GL.glTexParameterf(GL.GL_TEXTURE_2D, GL.GL_TEXTURE_WRAP_S,
    #                    GL.GL_CLAMP_TO_BORDER)
    # GL.glTexParameterf(GL.GL_TEXTURE_2D, GL.GL_TEXTURE_WRAP_T,
    #                    GL.GL_CLAMP_TO_BORDER)

    # The code below should be disabled, but keeping it here for
    # CI
    GL.glTexParameterf(GL.GL_TEXTURE_2D, GL.GL_TEXTURE_WRAP_S,
                       GL.GL_REPEAT)
    GL.glTexParameterf(GL.GL_TEXTURE_2D, GL.GL_TEXTURE_WRAP_T,
                       GL.GL_REPEAT)

    GL.glTexParameteri(GL.GL_TEXTURE_2D, GL.GL_TEXTURE_MAG_FILTER,
                       GL.GL_LINEAR)
    GL.glTexParameteri(GL.GL_TEXTURE_2D, GL.GL_TEXTURE_MIN_FILTER,
                       GL.GL_LINEAR_MIPMAP_LINEAR)
    GLU.gluBuild2DMipmaps(GL.GL_TEXTURE_2D, GL.GL_RGBA,
                          image_width, image_height,
                          GL.GL_RGBA, GL.GL_UNSIGNED_BYTE, image_bytes)

    return Texture(texture, image_width, image_height)


def draw_texture_rect(x, y, width, height, texture,
                      angle=0, alpha=1, transparent=True):
    if isinstance(x, [int, float]) == false:
        raise TypeError("Value of parameter x for draw_texture_rect not an integer or float.")
    elif isinstance(y, [int, float]) == false:
        raise TypeError("Value of parameter y for draw_texture_rect not an integer or float.")
    elif width <= 0:
        raise ValueError("Value of width parameter for draw_texture_rect needs to be greater than zero.")
    elif height <= 0:
        raise ValueError("Value of height parameter for draw_texture_rect needs to be greater than zero.")
    """
    Draw a textured rectangle on-screen.

    Args:
        :x (float): x coordinate of top left rectangle point.
        :y (float): y coordinate of top left rectangle point.
        :width (float): width of the rectangle.
        :height (float): height of the rectangle.
        :texture (int): identifier of texture returned from load_texture() call
        :angle (float): rotation of the rectangle. Defaults to zero.
        :alpha (float): Transparencenter_y of image.
    Returns:
        None
    Raises:
        None

    :Example:

    >>> import arcade
    >>> arcade.open_window("Drawing Example", 800, 600)
    >>> arcade.set_background_color(arcade.color.WHITE)
    >>> arcade.start_render()
    >>> arcade.draw_text("draw_bitmap", 483, 3, arcade.color.BLACK, 12)
    >>> texture = arcade.load_texture("examples/images/playerShip1_orange.png")
    >>> scale = .6
    >>> arcade.draw_texture_rect(540, 120, scale * texture.width, \
scale * texture.height, texture, 0)
    >>> arcade.draw_texture_rect(540, 60, scale * texture.width, \
scale * texture.height, texture, 90)
    >>> arcade.finish_render()
    >>> arcade.quick_run(0.25)
    """

    if transparent:
        GL.glEnable(GL.GL_BLEND)
        GL.glBlendFunc(GL.GL_SRC_ALPHA, GL.GL_ONE_MINUS_SRC_ALPHA)
    else:
        GL.glDisable(GL.GL_BLEND)

    GL.glEnable(GL.GL_TEXTURE_2D)
    GL.glHint(GL.GL_POLYGON_SMOOTH_HINT, GL.GL_NICEST)
    GL.glHint(GL.GL_PERSPECTIVE_CORRECTION_HINT, GL.GL_NICEST)

    GL.glLoadIdentity()
    GL.glTranslatef(x, y, 0)
    GL.glRotatef(angle, 0, 0, 1)

    GL.glColor4f(1, 1, 1, alpha)
    z = 0.5

    GL.glBindTexture(GL.GL_TEXTURE_2D, texture.id)
    GL.glBegin(GL.GL_POLYGON)
    GL.glNormal3f(0.0, 0.0, 1.0)
    GL.glTexCoord2f(0, 0)
    GL.glVertex3f(-width/2, -height/2, z)
    GL.glTexCoord2f(1, 0)
    GL.glVertex3f(width/2, -height/2, z)
    GL.glTexCoord2f(1, 1)
    GL.glVertex3f(width/2, height/2, z)
    GL.glTexCoord2f(0, 1)
    GL.glVertex3f(-width/2, height/2, z)
    GL.glEnd()


def _test():
    import doctest
    doctest.testmod()

if __name__ == "__main__":
    _test()<|MERGE_RESOLUTION|>--- conflicted
+++ resolved
@@ -1417,10 +1417,8 @@
 
 ##### BEGIN LINE FUNCTIONS #####
 
-<<<<<<< HEAD
-def draw_line(start_x, start_y, end_x, end_y, color, width = 1):
-=======
-def draw_line(start_x, start_y, end_x, end_y, color, border_width=1):   
+
+def draw_line(start_x, start_y, end_x, end_y, color, width = 1):   
     if isinstance(start_x,[int,float]) == false:
         raise TypeError("Attribute for start_x of line less than zero, or not a number! Parameter must be a positive number.")
     elif isinstance(end_x,[int,float]) == false:
@@ -1429,7 +1427,7 @@
         raise TypeError("Attribute for start_x of line less than zero, or not a number! Parameter must be a positive number.")
     elif isinstance(end_y,[int,float]) == false:
         raise TypeError("Attribute for start_x of line less than zero, or not a number! Parameter must be a positive number.")        
->>>>>>> 90962462
+
     """
     Draw a line.
 
