#version 330

// 3 points per segment, max of 256 points, so 85 * 3 = 255
const int MIN_SEGMENTS = 3;
const int MAX_SEGMENTS = 112;
const float PI = 3.141592;

layout (points) in;
// TODO: We might want to increase the number of emitted vertices, but core 3.3 says 256 is min requirement.
// TODO: Normally 4096 is supported, but let's stay on the safe side
layout (triangle_strip, max_vertices = 256) out;

uniform Projection {
    uniform mat4 matrix;
} proj;

uniform int segments;
// [w, h, tilt]
uniform vec3 shape;

void main() {
    // Get center of the circle
    vec2 center = gl_in[0].gl_Position.xy;
    int segments_selected = segments;

    // Calculate rotation/tilt
    float angle = radians(shape.z);
    mat2 rot = mat2(
        cos(angle), -sin(angle),
        sin(angle),  cos(angle)
    );

    if (segments_selected < 0) {
        // Estimate the number of segments needed based on size
        float size = max(shape.x, shape.y);
        if (size <= 4.0)
            segments_selected = 4;
        else if (size <= 16.0)
            segments_selected = 16;
        else
            segments_selected = 32;
    }
    // Clamp number of segments
    segments_selected = clamp(segments_selected, MIN_SEGMENTS, MAX_SEGMENTS);

    // sin(v), cos(v) travels clockwise around the circle starting at 0, 1 (top of circle)
<<<<<<< HEAD
    float stepp = PI * 2.0 / float(segments_selected);
=======
    float st = PI * 2 / segments_selected;
>>>>>>> 86b11c86

    for (int i = 0; i < segments_selected; i++) {
        gl_Position = proj.matrix * vec4(center, 0.0, 1.0);
        EmitVertex();

        // Calculate the ellipse/circle using 0, 0 as origin
<<<<<<< HEAD
        vec2 p1 = vec2(sin(float((i + 1)) * stepp), cos(float((i + 1)) * stepp)) * shape.xy;
=======
        vec2 p1 = vec2(sin((i + 1) * st), cos((i + 1) * st)) * shape.xy;
>>>>>>> 86b11c86
        // Rotate the circle and then add translation to get the right origin
        gl_Position = proj.matrix * vec4((rot * p1) + center, 0.0, 1.0);
        EmitVertex();

        // Calculate the ellipse/circle using 0, 0 as origin
<<<<<<< HEAD
        vec2 p2 = vec2(sin(float(i) * stepp), cos(float(i) * stepp)) * shape.xy;
=======
        vec2 p2 = vec2(sin(i * st), cos(i * st)) * shape.xy;
>>>>>>> 86b11c86
        // Rotate the circle and then add translation to get the right origin
        gl_Position = proj.matrix * vec4((rot * p2) + center, 0.0, 1.0);
        EmitVertex();

        EndPrimitive();
    }
}<|MERGE_RESOLUTION|>--- conflicted
+++ resolved
@@ -44,32 +44,20 @@
     segments_selected = clamp(segments_selected, MIN_SEGMENTS, MAX_SEGMENTS);
 
     // sin(v), cos(v) travels clockwise around the circle starting at 0, 1 (top of circle)
-<<<<<<< HEAD
-    float stepp = PI * 2.0 / float(segments_selected);
-=======
     float st = PI * 2 / segments_selected;
->>>>>>> 86b11c86
 
     for (int i = 0; i < segments_selected; i++) {
         gl_Position = proj.matrix * vec4(center, 0.0, 1.0);
         EmitVertex();
 
         // Calculate the ellipse/circle using 0, 0 as origin
-<<<<<<< HEAD
-        vec2 p1 = vec2(sin(float((i + 1)) * stepp), cos(float((i + 1)) * stepp)) * shape.xy;
-=======
         vec2 p1 = vec2(sin((i + 1) * st), cos((i + 1) * st)) * shape.xy;
->>>>>>> 86b11c86
         // Rotate the circle and then add translation to get the right origin
         gl_Position = proj.matrix * vec4((rot * p1) + center, 0.0, 1.0);
         EmitVertex();
 
         // Calculate the ellipse/circle using 0, 0 as origin
-<<<<<<< HEAD
-        vec2 p2 = vec2(sin(float(i) * stepp), cos(float(i) * stepp)) * shape.xy;
-=======
         vec2 p2 = vec2(sin(i * st), cos(i * st)) * shape.xy;
->>>>>>> 86b11c86
         // Rotate the circle and then add translation to get the right origin
         gl_Position = proj.matrix * vec4((rot * p2) + center, 0.0, 1.0);
         EmitVertex();
