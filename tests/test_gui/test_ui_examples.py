"""
Tests if examples render and show the same screen like expected
"""
import os
from importlib import import_module
from pathlib import Path

import numpy as np
import pkg_resources
import pytest
from PIL import Image

import arcade
<<<<<<< HEAD
from arcade.gui.manager import UIAbstractManager
from tests.test_gui import t
=======

from . import T

>>>>>>> 863a895f


def view_to_png(window: arcade.Window, view: arcade.View, path: Path):
    ctx = window.ctx
    offscreen = ctx.framebuffer(
        color_attachments=[ctx.texture(window.get_size(), components=4)]
    )
    offscreen.clear()
    offscreen.use()
    window.show_view(view)
    window.dispatch_event("on_draw")
    window.dispatch_events()

    ctx.finish()
    image = Image.frombuffer(
        "RGBA", offscreen.size, offscreen.read(components=4)
    ).convert("RGB")
    image = image.transpose(Image.FLIP_TOP_BOTTOM)
    image.save(str(path))
    # arcade.get_image().convert('RGB').save(str(path))
    ctx.screen.use()


def files_equal(file1: Path, file2: Path):
    return file1.read_bytes() == file2.read_bytes()


def img_diff(file1: Path, file2: Path) -> float:
    """Difference between two images in percent"""
    img_a = Image.open(file1).convert("RGB")
    img_b = Image.open(file2).convert("RGB")
    a = np.frombuffer(img_a.tobytes(), dtype="u1").astype("f4")
    b = np.frombuffer(img_b.tobytes(), dtype="u1").astype("f4")
    r = np.absolute(a - b)
    # save diff
    # Image.frombytes('RGB', (800, 600), r.astype('u1')).save(file2)
    print(np.sum(r), np.sum(a))
    return np.sum(r) / np.sum(a)


def load_view(abs_module_path) -> arcade.View:
    module_object = import_module(abs_module_path)
    target_class = getattr(module_object, "MyView")

    assert isinstance(target_class, arcade.View)
    return target_class


@pytest.mark.skipif(
    os.getenv("TRAVIS") == "true",
    reason=(
        "Example tests not executable on travis, "
        "check https://travis-ci.org/github/eruvanos/arcade_gui/jobs/678758144#L506"
    ),
)
@pytest.mark.parametrize(
    "example",
    [
        t("show_all", "show_all"),
        t("show_decorator_example", "show_decorator_example"),
        t("show_id_example", "show_id_example"),
        # T('show_image_from_style', 'show_image_from_style'),
        t("show_uiflatbutton", "show_uiflatbutton"),
        t("show_uiflatbutton_custom_style", "show_uiflatbutton_custom_style"),
        t("show_uiimagetoggle", "show_uiimagetoggle"),
        t("show_uiinputbox", "show_uiinputbox"),
        t("show_uilabel", "show_uilabel"),
        # UILayout examples
        t("show_uilayouts", "show_uilayouts"),
        t("show_uilayouts_start_menu", "show_uilayouts_start_menu"),
        t("show_uilayouts_inventory", "show_uilayouts_inventory"),
        t("show_uilayouts_hud_inventory", "show_uilayouts_hud_inventory"),
    ],
)
def test_gui_examples(twm, window, example):
    expected_screen = Path(
        pkg_resources.resource_filename("tests.test_gui", f"assets/{example}.png")
    )

    # import example view
    MyView = import_module(f"arcade.gui.examples.{example}").MyView
    view = MyView(window)
    window.dispatch_event("on_update", 1)

    # Render View and take screen shot
    actual_screen = expected_screen.with_name(f"{example}_tmp.png")
    view_to_png(window, view, actual_screen)

    # manually clean up ui_manager handlers
    ui_manager: UIAbstractManager = view.ui_manager
    ui_manager.unregister_handlers()

    # compare files
    assert (
        expected_screen.exists()
    ), f"expected screen missing, actual at {actual_screen}"

    if not twm:
        assert (
            img_diff(expected_screen, actual_screen) < 0.135
        )  # max threshold for image difference, mac vs win
        actual_screen.unlink()<|MERGE_RESOLUTION|>--- conflicted
+++ resolved
@@ -11,14 +11,9 @@
 from PIL import Image
 
 import arcade
-<<<<<<< HEAD
 from arcade.gui.manager import UIAbstractManager
 from tests.test_gui import t
-=======
-
 from . import T
-
->>>>>>> 863a895f
 
 
 def view_to_png(window: arcade.Window, view: arcade.View, path: Path):
